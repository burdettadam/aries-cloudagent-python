--- conflicted
+++ resolved
@@ -9,15 +9,10 @@
 
 from aiohttp import ClientError
 
-<<<<<<< HEAD
-from runners.support.agent import DemoAgent, default_genesis_txns, start_mediator_agent
-from runners.support.utils import (
-=======
 sys.path.append(os.path.dirname(os.path.dirname(os.path.abspath(__file__))))
 
-from runners.support.agent import DemoAgent, default_genesis_txns  # noqa:E402
+from runners.support.agent import DemoAgent, default_genesis_txns, start_mediator_agent  # noqa:E402
 from runners.support.utils import (  # noqa:E402
->>>>>>> f8e6c6ac
     log_json,
     log_msg,
     log_status,
@@ -244,11 +239,8 @@
     start_port: int,
     no_auto: bool = False,
     show_timing: bool = False,
-<<<<<<< HEAD
     mediation: bool = False,
-=======
     wallet_type: str = None,
->>>>>>> f8e6c6ac
 ):
 
     genesis = await default_genesis_txns()
@@ -269,11 +261,8 @@
             genesis_data=genesis,
             no_auto=no_auto,
             timing=show_timing,
-<<<<<<< HEAD
             mediation=mediation,
-=======
             wallet_type=wallet_type,
->>>>>>> f8e6c6ac
         )
         await agent.listen_webhooks(start_port + 2)
 
@@ -353,14 +342,13 @@
         "--timing", action="store_true", help="Enable timing information"
     )
     parser.add_argument(
-<<<<<<< HEAD
         "--mediation", action="store_true", help="Enable mediation functionality"
-=======
+    )
+    parser.add_argument(
         "--wallet-type",
         type=str,
         metavar="<wallet-type>",
         help="Set the agent wallet type",
->>>>>>> f8e6c6ac
     )
     args = parser.parse_args()
 
@@ -396,16 +384,7 @@
 
     try:
         asyncio.get_event_loop().run_until_complete(
-<<<<<<< HEAD
-            main(
-                args.port,
-                args.no_auto,
-                args.timing,
-                args.mediation,
-            )
-=======
-            main(args.port, args.no_auto, args.timing, args.wallet_type)
->>>>>>> f8e6c6ac
+            main(args.port, args.no_auto, args.timing, args.wallet_type, args.mediation,)
         )
     except KeyboardInterrupt:
         os._exit(1)