--- conflicted
+++ resolved
@@ -13,13 +13,8 @@
 
 sys.path.append(os.path.dirname(os.path.dirname(os.path.abspath(__file__))))
 
-<<<<<<< HEAD
-from runners.support.agent import DemoAgent, default_genesis_txns, start_mediator_agent
-from runners.support.utils import (
-=======
 from runners.support.agent import DemoAgent, default_genesis_txns  # noqa:E402
 from runners.support.utils import (  # noqa:E402
->>>>>>> f8e6c6ac
     log_msg,
     log_status,
     log_timer,
@@ -43,11 +38,7 @@
         http_port: int,
         admin_port: int,
         no_auto: bool = False,
-<<<<<<< HEAD
-        tails_server_base_url: str = None,
         mediation: bool = False,
-=======
->>>>>>> f8e6c6ac
         **kwargs,
     ):
         super().__init__(
@@ -55,11 +46,7 @@
             http_port,
             admin_port,
             prefix="Faber",
-<<<<<<< HEAD
-            tails_server_base_url=tails_server_base_url,
             mediation=mediation,
-=======
->>>>>>> f8e6c6ac
             extra_args=[]
             if no_auto
             else ["--auto-accept-invites", "--auto-accept-requests"],
@@ -167,12 +154,9 @@
     revocation: bool = False,
     tails_server_base_url: str = None,
     show_timing: bool = False,
-<<<<<<< HEAD
     mediation: bool = False,
-=======
     use_did_exchange: bool = False,
     wallet_type: str = None,
->>>>>>> f8e6c6ac
 ):
 
     genesis = await default_genesis_txns()
@@ -194,11 +178,8 @@
             no_auto=no_auto,
             tails_server_base_url=tails_server_base_url,
             timing=show_timing,
-<<<<<<< HEAD
             mediation=mediation,
-=======
             wallet_type=wallet_type,
->>>>>>> f8e6c6ac
         )
         await agent.listen_webhooks(start_port + 2)
         await agent.register_did()
@@ -242,7 +223,6 @@
             log_status(
                 "#7 Create a connection to alice and print out the invite details"
             )
-<<<<<<< HEAD
             if mediation:  # TODO: update mediation generate-invitation post
                 connection = await agent.admin_POST(
                     f'/mediation/requests/client/'
@@ -252,12 +232,6 @@
             else:
                 connection = await agent.admin_POST("/connections/create-invitation")
 
-            invi_rec = await agent.admin_POST(
-                "/out-of-band/create-invitation",
-                {"include_handshake": True},
-            )
-        agent.connection_id = connection["connection_id"]
-=======
             if use_did_exchange:
                 invi_rec = await agent.admin_POST(
                     "/out-of-band/create-invitation",
@@ -265,7 +239,7 @@
                 )
             else:
                 invi_rec = await agent.admin_POST("/connections/create-invitation")
->>>>>>> f8e6c6ac
+        agent.connection_id = connection["connection_id"]
 
         qr = QRCode(border=1)
         qr.add_data(invi_rec["invitation_url"])
@@ -476,13 +450,10 @@
     parser.add_argument(
         "--revocation", action="store_true", help="Enable credential revocation"
     )
-<<<<<<< HEAD
     parser.add_argument(
         "--mediation", action="store_true", help="Enable mediation functionality"
     )
 
-=======
->>>>>>> f8e6c6ac
     parser.add_argument(
         "--tails-server-base-url",
         type=str,
@@ -545,12 +516,9 @@
                 args.revocation,
                 tails_server_base_url,
                 args.timing,
-<<<<<<< HEAD
                 args.mediation,
-=======
                 args.did_exchange,
                 args.wallet_type,
->>>>>>> f8e6c6ac
             )
         )
     except KeyboardInterrupt:
