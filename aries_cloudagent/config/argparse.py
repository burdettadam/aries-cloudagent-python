--- conflicted
+++ resolved
@@ -899,7 +899,6 @@
             action="store_true",
             help="Enables didcomm mediation. After establishing a connection, if enabled, \
                 an agent may request message mediation, which will allow the mediator to \
-<<<<<<< HEAD
                 forward messages on behalf of the recipient. See aries-rfc:0211."
         )
         parser.add_argument(
@@ -957,16 +956,10 @@
             help="Automatically updated mediator with newly created keys."
             " keylists. Default: false.",
         )
-=======
-                forward messages on behalf of the recipient. See aries-rfc:0211.",
-        )
-        # TODO: add flags for terms and queue
->>>>>>> b66a7a41
 
     def get_settings(self, args: Namespace):
         """Extract mediation settings."""
         settings = {}
-<<<<<<< HEAD
         if args.auto_mediation_request_on_discovery:
             settings["mediation.auto_mediation_request_on_discovery"] = True
         else:
@@ -993,10 +986,6 @@
                     settings["mediation.auto_respond_mediation_grant"] = True
                 else:
                     settings["mediation.auto_respond_mediation_grant"] = False
-=======
-        settings["mediation.open"] = args.open_mediation
-
->>>>>>> b66a7a41
         return settings
 
 
