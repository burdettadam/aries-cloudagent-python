--- conflicted
+++ resolved
@@ -103,10 +103,7 @@
         routing_keys: Sequence[str] = None,
         recipient_keys: Sequence[str] = None,
         mediation_id: str = None,
-<<<<<<< HEAD
-=======
         mediation_record: MediationRecord = None,
->>>>>>> 92249d9c
     ) -> Tuple[ConnRecord, ConnectionInvitation]:
         """
         Generate new connection invitation.
@@ -222,20 +219,6 @@
         await connection.save(self._session, reason="Created new invitation")
 
         if mediation_id:
-<<<<<<< HEAD
-            # Let the error percolate up
-            mediation_record = await MediationRecord.retrieve_by_id(
-                self._session, mediation_id
-            )
-
-            if mediation_record.state != MediationRecord.STATE_GRANTED:
-                raise ConnectionManagerError(
-                    "Medation is not granted for mediation identified by "
-                    f"{mediation_record.mediation_id}"
-                )
-
-=======
->>>>>>> 92249d9c
             routing_keys = mediation_record.routing_keys
             my_endpoint = mediation_record.endpoint
 
@@ -271,10 +254,7 @@
         auto_accept: bool = None,
         alias: str = None,
         mediation_id: str = None,
-<<<<<<< HEAD
-=======
         mediation_record: MediationRecord = None,
->>>>>>> 92249d9c
     ) -> ConnRecord:
         """
         Create a new connection record to track a received invitation.
@@ -324,13 +304,9 @@
         await connection.attach_invitation(self._session, invitation)
 
         if connection.accept == ConnRecord.ACCEPT_AUTO:
-<<<<<<< HEAD
-            request = await self.create_request(connection, mediation_id=mediation_id)
-=======
             request = await self.create_request(
                 connection, mediation_id=mediation_id, mediation_record=mediation_record
             )
->>>>>>> 92249d9c
             responder = self._session.inject(BaseResponder, required=False)
             if responder:
                 await responder.send(request, connection_id=connection.connection_id)
@@ -349,10 +325,7 @@
         my_label: str = None,
         my_endpoint: str = None,
         mediation_id: str = None,
-<<<<<<< HEAD
-=======
         mediation_record: MediationRecord = None,
->>>>>>> 92249d9c
     ) -> ConnectionRequest:
         """
         Create a new connection request for a previously-received invitation.
@@ -366,25 +339,8 @@
             A new `ConnectionRequest` message to send to the other agent
 
         """
-<<<<<<< HEAD
-        # Mediation setup
-        mediation_mgr = MediationManager(self._session)
-        mediation_record = None
-        keylist_updates = None
-        if mediation_id:
-            mediation_record = await MediationRecord.retrieve_by_id(
-                self._session, mediation_id
-            )
-            if mediation_record.state != MediationRecord.STATE_GRANTED:
-                raise ConnectionManagerError(
-                    "Medation is not granted for mediation identified by "
-                    f"{mediation_record.mediation_id}"
-                )
-
-=======
 
         keylist_updates = None  # Mediation setup
->>>>>>> 92249d9c
         my_info = None
         wallet = self._session.inject(BaseWallet)
         print(connection)
@@ -394,10 +350,7 @@
             # Create new DID for connection
             my_info = await wallet.create_local_did()
             connection.my_did = my_info.did
-<<<<<<< HEAD
-=======
             mediation_mgr = MediationManager(self._session)
->>>>>>> 92249d9c
             keylist_updates = await mediation_mgr.add_key(
                 my_info.verkey, keylist_updates
             )
@@ -454,10 +407,7 @@
         request: ConnectionRequest,
         receipt: MessageReceipt,
         mediation_id: str = None,
-<<<<<<< HEAD
-=======
         mediation_record: MediationRecord = None,
->>>>>>> 92249d9c
     ) -> ConnRecord:
         """
         Receive and store a connection request.
@@ -584,18 +534,6 @@
                 "mediation.auto_send_keylist_update_in_requests"
             )
         ):
-<<<<<<< HEAD
-            mediation_record = await MediationRecord.retrieve_by_id(
-                self._session, mediation_id
-            )
-            if mediation_record.state != MediationRecord.STATE_GRANTED:
-                raise ConnectionManagerError(
-                    "Medation is not granted for mediation identified by "
-                    f"{mediation_record.mediation_id}"
-                )
-
-=======
->>>>>>> 92249d9c
             responder = self._session.inject(BaseResponder, required=False)
             await responder.send(
                 keylist_updates, connection_id=mediation_record.connection_id
@@ -617,12 +555,8 @@
 
     @mediation_id_guard
     async def create_response(
-<<<<<<< HEAD
-        self, connection: ConnRecord, my_endpoint: str = None, mediation_id: str = None
-=======
         self, connection: ConnRecord, my_endpoint: str = None, mediation_id: str = None,
         mediation_record: MediationRecord = None,
->>>>>>> 92249d9c
     ) -> ConnectionResponse:
         """
         Create a connection response for a received connection request.
@@ -631,12 +565,8 @@
             connection: The `ConnRecord` with a pending connection request
             my_endpoint: The endpoint I can be reached at
             mediation_id: The record id for mediation that contains routing_keys and
-<<<<<<< HEAD
             service endpoint
-=======
-+            service endpoint
->>>>>>> 92249d9c
-
+            mediation_record: The record for mediation
         Returns:
             A tuple of the updated `ConnRecord` new `ConnectionResponse` message
 
@@ -649,19 +579,6 @@
 
         mediation_mgr = MediationManager(self._session)
         keylist_updates = None
-<<<<<<< HEAD
-        mediation_record = None
-        if mediation_id:
-            mediation_record = await MediationRecord.retrieve_by_id(
-                self._session, mediation_id
-            )
-            if mediation_record.state != MediationRecord.STATE_GRANTED:
-                raise ConnectionManagerError(
-                    "Medation is not granted for mediation identified by "
-                    f"{mediation_record.mediation_id}"
-                )
-=======
->>>>>>> 92249d9c
 
         if ConnRecord.State.get(connection.state) not in (
             ConnRecord.State.REQUEST,
