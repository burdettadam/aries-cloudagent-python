"""Classes to manage connections."""

import logging
from typing import Coroutine, Sequence, Tuple

from aries_cloudagent.protocols.coordinate_mediation.v1_0.manager import (
    MediationManager,
)

from ....cache.base import BaseCache
from ....config.base import InjectionError
from ....connections.models.conn_record import ConnRecord
from ....connections.models.connection_target import ConnectionTarget
from ....connections.models.diddoc import DIDDoc, PublicKey, PublicKeyType, Service
from ....core.error import BaseError
from ....core.profile import ProfileSession
from ....ledger.base import BaseLedger
from ....messaging.responder import BaseResponder
from ....protocols.routing.v1_0.manager import RoutingManager
from ....storage.base import BaseStorage
from ....storage.error import StorageError, StorageNotFoundError
from ....storage.record import StorageRecord
from ....transport.inbound.receipt import MessageReceipt
from ....wallet.base import BaseWallet, DIDInfo
from ....wallet.crypto import create_keypair, seed_to_did
from ....wallet.error import WalletNotFoundError
from ....wallet.util import bytes_to_b58, did_key_to_naked
from ...coordinate_mediation.v1_0.models.mediation_record import MediationRecord
from .messages.connection_invitation import ConnectionInvitation
from .messages.connection_request import ConnectionRequest
from .messages.connection_response import ConnectionResponse
from .messages.problem_report import ProblemReportReason
from .models.connection_detail import ConnectionDetail


class ConnectionManagerError(BaseError):
    """Connection error."""


class ConnectionManager:
    """Class for managing connections."""

    RECORD_TYPE_DID_DOC = "did_doc"
    RECORD_TYPE_DID_KEY = "did_key"

    def __init__(self, session: ProfileSession):
        """
        Initialize a ConnectionManager.

        Args:
            session: The profile session for this connection manager
        """
        self._session = session
        self._logger = logging.getLogger(__name__)

    @property
    def session(self) -> ProfileSession:
        """
        Accessor for the current profile session.

        Returns:
            The profile session for this connection manager

        """
        return self._session

    async def create_invitation(
        self,
        my_label: str = None,
        my_endpoint: str = None,
        auto_accept: bool = None,
        public: bool = False,
        multi_use: bool = False,
        alias: str = None,
        routing_keys: Sequence[str] = None,
        recipient_keys: Sequence[str] = None,
        mediation_id: str = None,
    ) -> Tuple[ConnRecord, ConnectionInvitation]:
        """
        Generate new connection invitation.

        This interaction represents an out-of-band communication channel. In the future
        and in practice, these sort of invitations will be received over any number of
        channels such as SMS, Email, QR Code, NFC, etc.

        Structure of an invite message:

        ::

            {
                "@type": "https://didcomm.org/connections/1.0/invitation",
                "label": "Alice",
                "did": "did:sov:QmWbsNYhMrjHiqZDTUTEJs"
            }

        Or, in the case of a peer DID:

        ::

            {
                "@type": "https://didcomm.org/connections/1.0/invitation",
                "label": "Alice",
                "did": "did:peer:oiSqsNYhMrjHiqZDTUthsw",
                "recipient_keys": ["8HH5gYEeNc3z7PYXmd54d4x6qAfCNrqQqEB3nS7Zfu7K"],
                "service_endpoint": "https://example.com/endpoint"
                "routing_keys": ["9EH5gYEeNc3z7PYXmd53d5x6qAfCNrqQqEB4nS7Zfu6K"],
            }

        Args:
            my_label: label for this connection
            my_endpoint: endpoint where other party can reach me
            auto_accept: auto-accept a corresponding connection request
                (None to use config)
            public: set to create an invitation from the public DID
            multi_use: set to True to create an invitation for multiple use
            alias: optional alias to apply to connection for later use

        Returns:
            A tuple of the new `ConnRecord` and `ConnectionInvitation` instances

        """
        mediation_mgr = MediationManager(self._session)
        keylist_updates = None

        if not my_label:
            my_label = self._session.settings.get("default_label")
        wallet = self._session.inject(BaseWallet)
        if public:
            if not self._session.settings.get("public_invites"):
                raise ConnectionManagerError("Public invitations are not enabled")

            public_did = await wallet.get_public_did()
            if not public_did:
                raise ConnectionManagerError(
                    "Cannot create public invitation with no public DID"
                )

            if multi_use:
                raise ConnectionManagerError(
                    "Cannot use public and multi_use at the same time"
                )

            # FIXME - allow ledger instance to format public DID with prefix?
            invitation = ConnectionInvitation(
                label=my_label, did=f"did:sov:{public_did.did}"
            )
            return None, invitation

        invitation_mode = ConnRecord.INVITATION_MODE_ONCE
        if multi_use:
            invitation_mode = ConnRecord.INVITATION_MODE_MULTI

        if not recipient_keys:
            # Create and store new invitation key
            invitation_signing_key = await wallet.create_signing_key()
            invitation_key = invitation_signing_key.verkey
            recipient_keys = [invitation_key]
            keylist_updates = await mediation_mgr.add_key(
                invitation_key, keylist_updates
            )
        else:
<<<<<<< HEAD
=======
            # TODO: check that recipient keys are in wallet
>>>>>>> 311d3de9
            invitation_key = recipient_keys[0]  # TODO first key appropriate?

        if not my_endpoint:
            my_endpoint = self._session.settings.get("default_endpoint")

        accept = (
            ConnRecord.ACCEPT_AUTO
            if (
                auto_accept
                or (
                    auto_accept is None
                    and self._session.settings.get("debug.auto_accept_requests")
                )
            )
            else ConnRecord.ACCEPT_MANUAL
        )

        # Create connection record
        connection = ConnRecord(
            invitation_key=invitation_key,  # TODO: determine correct key to use
            their_role=ConnRecord.Role.REQUESTER.rfc160,
            state=ConnRecord.State.INVITATION.rfc160,
            accept=accept,
            invitation_mode=invitation_mode,
            alias=alias,
        )

        await connection.save(self._session, reason="Created new invitation")

        if mediation_id:
            # Let the error percolate up
            mediation_record = await MediationRecord.retrieve_by_id(
                self._session, mediation_id
            )

            if mediation_record.state != MediationRecord.STATE_GRANTED:
                raise ConnectionManagerError(
                    "Medation is not granted for mediation identified by "
                    f"{mediation_record.mediation_id}"
                )

            routing_keys = mediation_record.routing_keys
            my_endpoint = mediation_record.endpoint

            # Save that this invitation was created with mediation
            await connection.metadata_set(
                self._session, "mediation", {"id": mediation_id}
            )

            if keylist_updates and self._session.settings.get(
                "mediation.auto_send_keylist_update_in_create_invitation"
            ):
                responder = self._session.inject(BaseResponder, required=False)
                await responder.send(
                    keylist_updates, connection_id=mediation_record.connection_id
                )

        # Create connection invitation message
        # Note: Need to split this into two stages to support inbound routing of invites
        # Would want to reuse create_did_document and convert the result
        invitation = ConnectionInvitation(
            label=my_label,
            recipient_keys=recipient_keys,
            routing_keys=routing_keys,
            endpoint=my_endpoint,
        )
        await connection.attach_invitation(self._session, invitation)

        return connection, invitation

    async def receive_invitation(
        self,
        invitation: ConnectionInvitation,
        auto_accept: bool = None,
        alias: str = None,
        mediation_id: str = None,
    ) -> ConnRecord:
        """
        Create a new connection record to track a received invitation.

        Args:
            invitation: The `ConnectionInvitation` to store
            auto_accept: set to auto-accept the invitation (None to use config)
            alias: optional alias to set on the record

        Returns:
            The new `ConnRecord` instance

        """
        if not invitation.did:
            if not invitation.recipient_keys:
                raise ConnectionManagerError("Invitation must contain recipient key(s)")
            if not invitation.endpoint:
                raise ConnectionManagerError("Invitation must contain an endpoint")
        accept = (
            ConnRecord.ACCEPT_AUTO
            if (
                auto_accept
                or (
                    auto_accept is None
                    and self._session.settings.get("debug.auto_accept_invites")
                )
            )
            else ConnRecord.ACCEPT_MANUAL
        )
        # Create connection record
        connection = ConnRecord(
            invitation_key=invitation.recipient_keys[0],
            their_label=invitation.label,
            their_role=ConnRecord.Role.RESPONDER.rfc160,
            state=ConnRecord.State.INVITATION.rfc160,
            accept=accept,
            alias=alias,
        )

        await connection.save(
            self._session,
            reason="Created new connection record from invitation",
            log_params={"invitation": invitation, "their_label": invitation.label},
        )

        # Save the invitation for later processing
        await connection.attach_invitation(self._session, invitation)

        if connection.accept == ConnRecord.ACCEPT_AUTO:
            request = await self.create_request(connection, mediation_id=mediation_id)
            responder = self._session.inject(BaseResponder, required=False)
            if responder:
                await responder.send(request, connection_id=connection.connection_id)
                # refetch connection for accurate state
                connection = await ConnRecord.retrieve_by_id(
                    self._session, connection.connection_id
                )
        else:
            self._logger.debug("Connection invitation will await acceptance")
        return connection

    async def create_request(
        self,
        connection: ConnRecord,
        my_label: str = None,
        my_endpoint: str = None,
        mediation_id: str = None,
    ) -> ConnectionRequest:
        """
        Create a new connection request for a previously-received invitation.

        Args:
            connection: The `ConnRecord` representing the invitation to accept
            my_label: My label
            my_endpoint: My endpoint

        Returns:
            A new `ConnectionRequest` message to send to the other agent

        """
        # Mediation setup
        mediation_mgr = MediationManager(self._session)
        mediation_record = None
        keylist_updates = None
        if mediation_id:
            mediation_record = await MediationRecord.retrieve_by_id(
                self._session, mediation_id
            )
            if mediation_record.state != MediationRecord.STATE_GRANTED:
                raise ConnectionManagerError(
                    "Medation is not granted for mediation identified by "
                    f"{mediation_record.mediation_id}"
                )

        my_info = None
        wallet = self._session.inject(BaseWallet)
        print(connection)
        if connection.my_did:
            my_info = await wallet.get_local_did(connection.my_did)
        else:
            # Create new DID for connection
            my_info = await wallet.create_local_did()
            connection.my_did = my_info.did
            keylist_updates = await mediation_mgr.add_key(
                my_info.verkey, keylist_updates
            )

        # Create connection request message
        if my_endpoint:
            my_endpoints = [my_endpoint]
        else:
            my_endpoints = []
            default_endpoint = self._session.settings.get("default_endpoint")
            if default_endpoint:
                my_endpoints.append(default_endpoint)
            my_endpoints.extend(self._session.settings.get("additional_endpoints", []))

        did_doc = await self.create_did_document(
            my_info,
            connection.inbound_connection_id,
            my_endpoints,
            mediation_record=mediation_record,
        )

        if not my_label:
            my_label = self._session.settings.get("default_label")
        request = ConnectionRequest(
            label=my_label,
            connection=ConnectionDetail(did=connection.my_did, did_doc=did_doc),
        )

        # Update connection state
        connection.request_id = request._id
        connection.state = ConnRecord.State.REQUEST.rfc160

        await connection.save(self._session, reason="Created connection request")

<<<<<<< HEAD
        # Notfiy mediator of keylist changes
=======
        # Notify mediator of keylist changes
>>>>>>> 311d3de9
        if (
            keylist_updates
            and mediation_record
            and self._session.settings.get(
                "mediation.auto_send_keylist_update_in_requests"
            )
        ):
            # send a update keylist message with new recipient keys.
            responder = self._session.inject(BaseResponder, required=False)
            await responder.send(
                keylist_updates, connection_id=mediation_record.connection_id
            )

        return request

    async def receive_request(
        self,
        request: ConnectionRequest,
        receipt: MessageReceipt,
        mediation_id: str = None,
    ) -> ConnRecord:
        """
        Receive and store a connection request.

        Args:
            request: The `ConnectionRequest` to accept
            receipt: The message receipt

        Returns:
            The new or updated `ConnRecord` instance

        """
        ConnRecord.log_state(
            self._session, "Receiving connection request", {"request": request}
        )

        mediation_mgr = MediationManager(self._session)
        keylist_updates = None
        connection = None
        connection_key = None

        # Determine what key will need to sign the response
        if receipt.recipient_did_public:
            wallet = self._session.inject(BaseWallet)
            my_info = await wallet.get_local_did(receipt.recipient_did)
            connection_key = my_info.verkey
        else:
            connection_key = receipt.recipient_verkey
            try:
                connection = await ConnRecord.retrieve_by_invitation_key(
                    session=self._session,
                    invitation_key=connection_key,
                    their_role=ConnRecord.Role.REQUESTER.rfc160,
                )
            except StorageNotFoundError:
                raise ConnectionManagerError(
                    "No invitation found for pairwise connection"
                )

        invitation = None
        if connection:
            invitation = await connection.retrieve_invitation(self._session)
            connection_key = connection.invitation_key
            ConnRecord.log_state(
                self._session, "Found invitation", {"invitation": invitation}
            )

            if connection.is_multiuse_invitation:
                wallet = self._session.inject(BaseWallet)
                my_info = await wallet.create_local_did()
                keylist_updates = await mediation_mgr.add_key(
                    my_info.verkey, keylist_updates
                )

                new_connection = ConnRecord(
                    invitation_key=connection_key,
                    my_did=my_info.did,
                    state=ConnRecord.State.INVITATION.rfc160,
                    accept=connection.accept,
                    their_role=connection.their_role,
                )

                await new_connection.save(
                    self._session,
                    reason="Received connection request from multi-use invitation DID",
                )
                connection = new_connection
            else:
                # remove key from mediator keylist
                keylist_updates = await mediation_mgr.remove_key(
                    connection_key, keylist_updates
                )
        conn_did_doc = request.connection.did_doc
        if not conn_did_doc:
            raise ConnectionManagerError(
                "No DIDDoc provided; cannot connect to public DID"
            )
        if request.connection.did != conn_did_doc.did:
            raise ConnectionManagerError(
                "Connection DID does not match DIDDoc id",
                error_code=ProblemReportReason.REQUEST_NOT_ACCEPTED,
            )
        await self.store_did_document(conn_did_doc)

        if connection:
            connection.their_label = request.label
            connection.their_did = request.connection.did
            connection.state = ConnRecord.State.REQUEST.rfc160
            await connection.save(
                self._session, reason="Received connection request from invitation"
            )
        elif not self._session.settings.get("public_invites"):
            raise ConnectionManagerError("Public invitations are not enabled")
        else:  # request from public did
            my_info = await wallet.create_local_did()
            # send a update keylist message with new recipient keys.
            keylist_updates = await mediation_mgr.add_key(
                my_info.verkey, keylist_updates
            )

            connection = ConnRecord(
                invitation_key=connection_key,
                my_did=my_info.did,
                their_role=ConnRecord.Role.RESPONDER.rfc160,
                their_did=request.connection.did,
                their_label=request.label,
                state=ConnRecord.State.REQUEST.rfc160,
            )
            if self._session.settings.get("debug.auto_accept_requests"):
                connection.accept = ConnRecord.ACCEPT_AUTO

            await connection.save(
                self._session, reason="Received connection request from public DID"
            )

        # Attach the connection request so it can be found and responded to
        await connection.attach_request(self._session, request)

        # Send keylist updates to mediator
        if (
            keylist_updates
            and mediation_id
            and self._session.settings.get(
                "mediation.auto_send_keylist_update_in_requests"
            )
        ):
            mediation_record = await MediationRecord.retrieve_by_id(
                self._session, mediation_id
            )
            if mediation_record.state != MediationRecord.STATE_GRANTED:
                raise ConnectionManagerError(
                    "Medation is not granted for mediation identified by "
                    f"{mediation_record.mediation_id}"
                )

            responder = self._session.inject(BaseResponder, required=False)
            await responder.send(
                keylist_updates, connection_id=mediation_record.connection_id
            )

        if connection.accept == ConnRecord.ACCEPT_AUTO:
            response = await self.create_response(connection, mediation_id)
            responder = self._session.inject(BaseResponder, required=False)
            if responder:
                await responder.send(response, connection_id=connection.connection_id)
                # refetch connection for accurate state
                connection = await ConnRecord.retrieve_by_id(
                    self._session, connection.connection_id
                )
        else:
            self._logger.debug("Connection request will await acceptance")

        return connection

    async def create_response(
        self, connection: ConnRecord, my_endpoint: str = None, mediation_id: str = None
    ) -> ConnectionResponse:
        """
        Create a connection response for a received connection request.

        Args:
            connection: The `ConnRecord` with a pending connection request
            my_endpoint: The endpoint I can be reached at
<<<<<<< HEAD
            mediation_id: ...
=======
            mediation_id: The record id for mediation that contains routing_keys and
            service endpoint
>>>>>>> 311d3de9

        Returns:
            A tuple of the updated `ConnRecord` new `ConnectionResponse` message

        """
        ConnRecord.log_state(
            self._session,
            "Creating connection response",
            {"connection_id": connection.connection_id},
        )

        mediation_mgr = MediationManager(self._session)
        keylist_updates = None
        mediation_record = None
        if mediation_id:
            mediation_record = await MediationRecord.retrieve_by_id(
                self._session, mediation_id
            )
            if mediation_record.state != MediationRecord.STATE_GRANTED:
                raise ConnectionManagerError(
                    "Medation is not granted for mediation identified by "
                    f"{mediation_record.mediation_id}"
                )

        if ConnRecord.State.get(connection.state) not in (
            ConnRecord.State.REQUEST,
            ConnRecord.State.RESPONSE,
        ):
            raise ConnectionManagerError(
                "Connection is not in the request or response state"
            )

        request = await connection.retrieve_request(self._session)
        wallet = self._session.inject(BaseWallet)
        if connection.my_did:
            my_info = await wallet.get_local_did(connection.my_did)
        else:
            my_info = await wallet.create_local_did()
            connection.my_did = my_info.did
            keylist_updates = await mediation_mgr.add_key(
                my_info.verkey, keylist_updates
            )

        # Create connection response message
        if my_endpoint:
            my_endpoints = [my_endpoint]
        else:
            my_endpoints = []
            default_endpoint = self._session.settings.get("default_endpoint")
            if default_endpoint:
                my_endpoints.append(default_endpoint)
            my_endpoints.extend(self._session.settings.get("additional_endpoints", []))

        did_doc = await self.create_did_document(
            my_info, connection.inbound_connection_id, my_endpoints, mediation_record
        )

        response = ConnectionResponse(
            connection=ConnectionDetail(did=my_info.did, did_doc=did_doc)
        )

        # Assign thread information
        response.assign_thread_from(request)
        response.assign_trace_from(request)
        # Sign connection field using the invitation key
        wallet = self._session.inject(BaseWallet)
        await response.sign_field("connection", connection.invitation_key, wallet)

        # Update connection state
        connection.state = ConnRecord.State.RESPONSE.rfc160

        await connection.save(
            self._session,
            reason="Created connection response",
            log_params={"response": response},
        )

        # Update mediator if necessary
        if keylist_updates and mediation_record:
            responder = self._session.inject(BaseResponder, required=False)
            await responder.send(
                keylist_updates, connection_id=mediation_record.connection_id
            )

        return response

    async def accept_response(
        self, response: ConnectionResponse, receipt: MessageReceipt
    ) -> ConnRecord:
        """
        Accept a connection response.

        Process a ConnectionResponse message by looking up
        the connection request and setting up the pairwise connection.

        Args:
            response: The `ConnectionResponse` to accept
            receipt: The message receipt

        Returns:
            The updated `ConnRecord` representing the connection

        Raises:
            ConnectionManagerError: If there is no DID associated with the
                connection response
            ConnectionManagerError: If the corresponding connection is not
                at the request or response stage

        """

        connection = None
        if response._thread:
            # identify the request by the thread ID
            try:
                connection = await ConnRecord.retrieve_by_request_id(
                    self._session, response._thread_id
                )
            except StorageNotFoundError:
                pass

        if not connection and receipt.sender_did:
            # identify connection by the DID they used for us
            try:
                connection = await ConnRecord.retrieve_by_did(
                    self._session, receipt.sender_did, receipt.recipient_did
                )
            except StorageNotFoundError:
                pass

        if not connection:
            raise ConnectionManagerError(
                "No corresponding connection request found",
                error_code=ProblemReportReason.RESPONSE_NOT_ACCEPTED,
            )

        if ConnRecord.State.get(connection.state) not in (
            ConnRecord.State.REQUEST,
            ConnRecord.State.RESPONSE,
        ):
            raise ConnectionManagerError(
                f"Cannot accept connection response for connection"
                f" in state: {connection.state}"
            )

        their_did = response.connection.did
        conn_did_doc = response.connection.did_doc
        if not conn_did_doc:
            raise ConnectionManagerError(
                "No DIDDoc provided; cannot connect to public DID"
            )
        if their_did != conn_did_doc.did:
            raise ConnectionManagerError("Connection DID does not match DIDDoc id")
        await self.store_did_document(conn_did_doc)

        connection.their_did = their_did
        connection.state = ConnRecord.State.RESPONSE.rfc160

        await connection.save(self._session, reason="Accepted connection response")

        return connection

    async def create_static_connection(
        self,
        my_did: str = None,
        my_seed: str = None,
        their_did: str = None,
        their_seed: str = None,
        their_verkey: str = None,
        their_endpoint: str = None,
        their_label: str = None,
        alias: str = None,
    ) -> (DIDInfo, DIDInfo, ConnRecord):
        """
        Register a new static connection (for use by the test suite).

        Args:
            my_did: override the DID used in the connection
            my_seed: provide a seed used to generate our DID and keys
            their_did: provide the DID used by the other party
            their_seed: provide a seed used to generate their DID and keys
            their_verkey: provide the verkey used by the other party
            their_endpoint: their URL endpoint for routing messages
            alias: an alias for this connection record

        Returns:
            Tuple: my DIDInfo, their DIDInfo, new `ConnRecord` instance

        """
        wallet = self._session.inject(BaseWallet)

        # seed and DID optional
        my_info = await wallet.create_local_did(my_seed, my_did)

        # must provide their DID and verkey if the seed is not known
        if (not their_did or not their_verkey) and not their_seed:
            raise ConnectionManagerError(
                "Either a verkey or seed must be provided for the other party"
            )
        if not their_did:
            their_did = seed_to_did(their_seed)
        if not their_verkey:
            their_verkey_bin, _ = create_keypair(their_seed.encode())
            their_verkey = bytes_to_b58(their_verkey_bin)
        their_info = DIDInfo(their_did, their_verkey, {})

        # Create connection record
        connection = ConnRecord(
            invitation_mode=ConnRecord.INVITATION_MODE_STATIC,
            my_did=my_info.did,
            their_did=their_info.did,
            their_label=their_label,
            state=ConnRecord.State.COMPLETED.rfc160,
            alias=alias,
        )
        await connection.save(self._session, reason="Created new static connection")

        # Synthesize their DID doc
        did_doc = await self.create_did_document(their_info, None, [their_endpoint])
        await self.store_did_document(did_doc)

        return my_info, their_info, connection

    async def find_connection(
        self,
        their_did: str,
        my_did: str = None,
        my_verkey: str = None,
        auto_complete=False,
    ) -> ConnRecord:
        """
        Look up existing connection information for a sender verkey.

        Args:
            their_did: Their DID
            my_did: My DID
            my_verkey: My verkey
            auto_complete: Should this connection automatically be promoted to active

        Returns:
            The located `ConnRecord`, if any

        """
        # self._log_state(
        #    "Finding connection",
        #    {"their_did": their_did, "my_did": my_did, "my_verkey": my_verkey},
        # )
        connection = None
        if their_did:
            try:
                connection = await ConnRecord.retrieve_by_did(
                    self._session, their_did, my_did
                )
            except StorageNotFoundError:
                pass

        if (
            connection
            and ConnRecord.State.get(connection.state) is ConnRecord.State.RESPONSE
            and auto_complete
        ):
            connection.state = ConnRecord.State.COMPLETED.rfc160
            await connection.save(self._session, reason="Connection promoted to active")

        if not connection and my_verkey:
            try:
                connection = await ConnRecord.retrieve_by_invitation_key(
                    self._session,
                    my_verkey,
                    their_role=ConnRecord.Role.REQUESTER.rfc160,
                )
            except StorageError:
                pass

        return connection

    async def find_inbound_connection(self, receipt: MessageReceipt) -> ConnRecord:
        """
        Deserialize an incoming message and further populate the request context.

        Args:
            receipt: The message receipt

        Returns:
            The `ConnRecord` associated with the expanded message, if any

        """

        cache_key = None
        connection = None
        resolved = False

        if receipt.sender_verkey and receipt.recipient_verkey:
            cache_key = (
                f"connection_by_verkey::{receipt.sender_verkey}"
                f"::{receipt.recipient_verkey}"
            )
            cache = self._session.inject(BaseCache, required=False)
            if cache:
                async with cache.acquire(cache_key) as entry:
                    if entry.result:
                        cached = entry.result
                        receipt.sender_did = cached["sender_did"]
                        receipt.recipient_did_public = cached["recipient_did_public"]
                        receipt.recipient_did = cached["recipient_did"]
                        connection = await ConnRecord.retrieve_by_id(
                            self._session, cached["id"]
                        )
                    else:
                        connection = await self.resolve_inbound_connection(receipt)
                        if connection:
                            cache_val = {
                                "id": connection.connection_id,
                                "sender_did": receipt.sender_did,
                                "recipient_did": receipt.recipient_did,
                                "recipient_did_public": receipt.recipient_did_public,
                            }
                            await entry.set_result(cache_val, 3600)
                        resolved = True

        if not connection and not resolved:
            connection = await self.resolve_inbound_connection(receipt)
        return connection

    async def resolve_inbound_connection(self, receipt: MessageReceipt) -> ConnRecord:
        """
        Populate the receipt DID information and find the related `ConnRecord`.

        Args:
            receipt: The message receipt

        Returns:
            The `ConnRecord` associated with the expanded message, if any

        """

        if receipt.sender_verkey:
            try:
                receipt.sender_did = await self.find_did_for_key(receipt.sender_verkey)
            except StorageNotFoundError:
                self._logger.warning(
                    "No corresponding DID found for sender verkey: %s",
                    receipt.sender_verkey,
                )

        if receipt.recipient_verkey:
            try:
                wallet = self._session.inject(BaseWallet)
                my_info = await wallet.get_local_did_for_verkey(
                    receipt.recipient_verkey
                )
                receipt.recipient_did = my_info.did
                if "public" in my_info.metadata and my_info.metadata["public"] is True:
                    receipt.recipient_did_public = True
            except InjectionError:
                self._logger.warning(
                    "Cannot resolve recipient verkey, no wallet defined by "
                    "context: %s",
                    receipt.recipient_verkey,
                )
            except WalletNotFoundError:
                self._logger.warning(
                    "No corresponding DID found for recipient verkey: %s",
                    receipt.recipient_verkey,
                )

        return await self.find_connection(
            receipt.sender_did, receipt.recipient_did, receipt.recipient_verkey, True
        )

    async def create_did_document(
        self,
        did_info: DIDInfo,
        inbound_connection_id: str = None,
        svc_endpoints: Sequence[str] = None,
        mediation_record: MediationRecord = None,
    ) -> DIDDoc:
        """Create our DID document for a given DID.

        Args:
            did_info: The DID information (DID and verkey) used in the connection
            inbound_connection_id: The ID of the inbound routing connection to use
            svc_endpoints: Custom endpoints for the DID Document
<<<<<<< HEAD
            mediation_id: record id for mediation that contains routing_keys and
=======
            mediation_id: The record id for mediation that contains routing_keys and
>>>>>>> 311d3de9
            service endpoint

        Returns:
            The prepared `DIDDoc` instance

        """

        did_doc = DIDDoc(did=did_info.did)
        did_controller = did_info.did
        did_key = did_info.verkey
        pk = PublicKey(
            did_info.did,
            "1",
            did_key,
            PublicKeyType.ED25519_SIG_2018,
            did_controller,
            True,
        )
        did_doc.set(pk)

        router_id = inbound_connection_id
        routing_keys = []
        router_idx = 1
        while router_id:
            # look up routing connection information
            router = await ConnRecord.retrieve_by_id(self._session, router_id)
            if ConnRecord.State.get(router.state) != ConnRecord.State.COMPLETED:
                raise ConnectionManagerError(
                    f"Router connection not active: {router_id}"
                )
            routing_doc, _ = await self.fetch_did_document(router.their_did)
            if not routing_doc.service:
                raise ConnectionManagerError(
                    f"No services defined by routing DIDDoc: {router_id}"
                )
            for service in routing_doc.service.values():
                if not service.endpoint:
                    raise ConnectionManagerError(
                        "Routing DIDDoc service has no service endpoint"
                    )
                if not service.recip_keys:
                    raise ConnectionManagerError(
                        "Routing DIDDoc service has no recipient key(s)"
                    )
                rk = PublicKey(
                    did_info.did,
                    f"routing-{router_idx}",
                    service.recip_keys[0].value,
                    PublicKeyType.ED25519_SIG_2018,
                    did_controller,
                    True,
                )
                routing_keys.append(rk)
                svc_endpoints = [service.endpoint]
                break
            router_id = router.inbound_connection_id

        if mediation_record:
            routing_keys = mediation_record.routing_keys
            svc_endpoints = [mediation_record.endpoint]

        for endpoint_index, svc_endpoint in enumerate(svc_endpoints or []):
            endpoint_ident = "indy" if endpoint_index == 0 else f"indy{endpoint_index}"
            service = Service(
                did_info.did,
                endpoint_ident,
                "IndyAgent",
                [pk],
                routing_keys,
                svc_endpoint,
            )
            did_doc.set(service)

        return did_doc

    async def fetch_did_document(self, did: str) -> Tuple[DIDDoc, StorageRecord]:
        """Retrieve a DID Document for a given DID.

        Args:
            did: The DID to search for
        """
        storage = self._session.inject(BaseStorage)
        record = await storage.find_record(self.RECORD_TYPE_DID_DOC, {"did": did})
        return DIDDoc.from_json(record.value), record

    async def store_did_document(self, did_doc: DIDDoc):
        """Store a DID document.

        Args:
            did_doc: The `DIDDoc` instance to be persisted
        """
        assert did_doc.did
        storage: BaseStorage = self._session.inject(BaseStorage)
        try:
            stored_doc, record = await self.fetch_did_document(did_doc.did)
        except StorageNotFoundError:
            record = StorageRecord(
                self.RECORD_TYPE_DID_DOC, did_doc.to_json(), {"did": did_doc.did}
            )
            await storage.add_record(record)
        else:
            await storage.update_record(record, did_doc.to_json(), {"did": did_doc.did})
        await self.remove_keys_for_did(did_doc.did)
        for key in did_doc.pubkey.values():
            if key.controller == did_doc.did:
                await self.add_key_for_did(did_doc.did, key.value)

    async def add_key_for_did(self, did: str, key: str):
        """Store a verkey for lookup against a DID.

        Args:
            did: The DID to associate with this key
            key: The verkey to be added
        """
        record = StorageRecord(self.RECORD_TYPE_DID_KEY, key, {"did": did, "key": key})
        storage = self._session.inject(BaseStorage)
        await storage.add_record(record)

    async def find_did_for_key(self, key: str) -> str:
        """Find the DID previously associated with a key.

        Args:
            key: The verkey to look up
        """
        storage = self._session.inject(BaseStorage)
        record = await storage.find_record(self.RECORD_TYPE_DID_KEY, {"key": key})
        return record.tags["did"]

    async def remove_keys_for_did(self, did: str):
        """Remove all keys associated with a DID.

        Args:
            did: The DID to remove keys for
        """
        storage = self._session.inject(BaseStorage)
        await storage.delete_all_records(self.RECORD_TYPE_DID_KEY, {"did": did})

    async def get_connection_targets(
        self, *, connection_id: str = None, connection: ConnRecord = None
    ):
        """Create a connection target from a `ConnRecord`.

        Args:
            connection_id: The connection ID to search for
            connection: The connection record itself, if already available
        """
        if not connection_id:
            connection_id = connection.connection_id
        cache = self._session.inject(BaseCache, required=False)
        cache_key = f"connection_target::{connection_id}"
        if cache:
            async with cache.acquire(cache_key) as entry:
                if entry.result:
                    targets = [
                        ConnectionTarget.deserialize(row) for row in entry.result
                    ]
                else:
                    if not connection:
                        connection = await ConnRecord.retrieve_by_id(
                            self._session, connection_id
                        )
                    targets = await self.fetch_connection_targets(connection)
                    await entry.set_result([row.serialize() for row in targets], 3600)
        else:
            targets = await self.fetch_connection_targets(connection)
        return targets

    async def fetch_connection_targets(
        self, connection: ConnRecord
    ) -> Sequence[ConnectionTarget]:
        """Get a list of connection target from a `ConnRecord`.

        Args:
            connection: The connection record (with associated `DIDDoc`)
                used to generate the connection target
        """

        if not connection.my_did:
            self._logger.debug("No local DID associated with connection")
            return None

        wallet = self._session.inject(BaseWallet)
        my_info = await wallet.get_local_did(connection.my_did)
        results = None

        if (
            ConnRecord.State.get(connection.state)
            in (ConnRecord.State.INVITATION, ConnRecord.State.REQUEST)
            and ConnRecord.Role.get(connection.their_role) is ConnRecord.Role.RESPONDER
        ):
            invitation = await connection.retrieve_invitation(self._session)
            if isinstance(invitation, ConnectionInvitation):  # conn protocol invitation
                if invitation.did:
                    # populate recipient keys and endpoint from the ledger
                    ledger = self._session.inject(BaseLedger, required=False)
                    if not ledger:
                        raise ConnectionManagerError(
                            "Cannot resolve DID without ledger instance"
                        )
                    async with ledger:
                        endpoint = await ledger.get_endpoint_for_did(invitation.did)
                        recipient_keys = [await ledger.get_key_for_did(invitation.did)]
                        routing_keys = []
                else:
                    endpoint = invitation.endpoint
                    recipient_keys = invitation.recipient_keys
                    routing_keys = invitation.routing_keys
            else:  # out-of-band invitation
                if invitation.service_dids:
                    # populate recipient keys and endpoint from the ledger
                    ledger = self._session.inject(BaseLedger, required=False)
                    if not ledger:
                        raise ConnectionManagerError(
                            "Cannot resolve DID without ledger instance"
                        )
                    async with ledger:
                        endpoint = await ledger.get_endpoint_for_did(
                            invitation.service_dids[0]
                        )
                        recipient_keys = [
                            await ledger.get_key_for_did(invitation.service_dids[0])
                        ]
                        routing_keys = []
                else:
                    endpoint = invitation.service_blocks[0].service_endpoint
                    recipient_keys = [
                        did_key_to_naked(k)
                        for k in invitation.service_blocks[0].recipient_keys
                    ]
                    routing_keys = [
                        did_key_to_naked(k)
                        for k in invitation.service_blocks[0].routing_keys
                    ]

            results = [
                ConnectionTarget(
                    did=connection.their_did,
                    endpoint=endpoint,
                    label=invitation.label,
                    recipient_keys=recipient_keys,
                    routing_keys=routing_keys,
                    sender_key=my_info.verkey,
                )
            ]
        else:
            if not connection.their_did:
                self._logger.debug("No target DID associated with connection")
                return None

            did_doc, _ = await self.fetch_did_document(connection.their_did)
            results = self.diddoc_connection_targets(
                did_doc, my_info.verkey, connection.their_label
            )

        return results

    def diddoc_connection_targets(
        self, doc: DIDDoc, sender_verkey: str, their_label: str = None
    ) -> Sequence[ConnectionTarget]:
        """Get a list of connection targets from a DID Document.

        Args:
            doc: The DID Document to create the target from
            sender_verkey: The verkey we are using
            their_label: The connection label they are using
        """

        if not doc:
            raise ConnectionManagerError("No DIDDoc provided for connection target")
        if not doc.did:
            raise ConnectionManagerError("DIDDoc has no DID")
        if not doc.service:
            raise ConnectionManagerError("No services defined by DIDDoc")

        targets = []
        for service in doc.service.values():
            if service.recip_keys:
                targets.append(
                    ConnectionTarget(
                        did=doc.did,
                        endpoint=service.endpoint,
                        label=their_label,
                        recipient_keys=[
                            key.value for key in (service.recip_keys or ())
                        ],
                        routing_keys=[
                            key.value for key in (service.routing_keys or ())
                        ],
                        sender_key=sender_verkey,
                    )
                )
        return targets

    async def establish_inbound(
        self,
        connection: ConnRecord,
        inbound_connection_id: str,
        outbound_handler: Coroutine,
    ) -> str:
        """Assign the inbound routing connection for a connection record.

        Returns: the current routing state (request or done)

        """

        # The connection must have a verkey, but in the case of a received
        # invitation we might not have created one yet
        wallet = self._session.inject(BaseWallet)
        if connection.my_did:
            my_info = await wallet.get_local_did(connection.my_did)
        else:
            # Create new DID for connection
            my_info = await wallet.create_local_did()
            connection.my_did = my_info.did

        try:
            router = await ConnRecord.retrieve_by_id(
                self._session, inbound_connection_id
            )
        except StorageNotFoundError:
            raise ConnectionManagerError(
                f"Routing connection not found: {inbound_connection_id}"
            )
        if not router.is_ready:
            raise ConnectionManagerError(
                f"Routing connection is not ready: {inbound_connection_id}"
            )
        connection.inbound_connection_id = inbound_connection_id

        route_mgr = RoutingManager(self._session)

        await route_mgr.send_create_route(
            inbound_connection_id, my_info.verkey, outbound_handler
        )
        connection.routing_state = ConnRecord.ROUTING_STATE_REQUEST
        await connection.save(self._session)
        return connection.routing_state

    async def update_inbound(
        self, inbound_connection_id: str, recip_verkey: str, routing_state: str
    ):
        """Activate connections once a route has been established.

        Looks up pending connections associated with the inbound routing
        connection and marks the routing as complete.
        """
        conns = await ConnRecord.query(
            self._session, {"inbound_connection_id": inbound_connection_id}
        )
        wallet = self._session.inject(BaseWallet)

        for connection in conns:
            # check the recipient key
            if not connection.my_did:
                continue
            conn_info = await wallet.get_local_did(connection.my_did)
            if conn_info.verkey == recip_verkey:
                connection.routing_state = routing_state
                await connection.save(self._session)<|MERGE_RESOLUTION|>--- conflicted
+++ resolved
@@ -159,10 +159,7 @@
                 invitation_key, keylist_updates
             )
         else:
-<<<<<<< HEAD
-=======
             # TODO: check that recipient keys are in wallet
->>>>>>> 311d3de9
             invitation_key = recipient_keys[0]  # TODO first key appropriate?
 
         if not my_endpoint:
@@ -376,11 +373,7 @@
 
         await connection.save(self._session, reason="Created connection request")
 
-<<<<<<< HEAD
-        # Notfiy mediator of keylist changes
-=======
         # Notify mediator of keylist changes
->>>>>>> 311d3de9
         if (
             keylist_updates
             and mediation_record
@@ -564,12 +557,8 @@
         Args:
             connection: The `ConnRecord` with a pending connection request
             my_endpoint: The endpoint I can be reached at
-<<<<<<< HEAD
-            mediation_id: ...
-=======
             mediation_id: The record id for mediation that contains routing_keys and
             service endpoint
->>>>>>> 311d3de9
 
         Returns:
             A tuple of the updated `ConnRecord` new `ConnectionResponse` message
@@ -952,11 +941,7 @@
             did_info: The DID information (DID and verkey) used in the connection
             inbound_connection_id: The ID of the inbound routing connection to use
             svc_endpoints: Custom endpoints for the DID Document
-<<<<<<< HEAD
-            mediation_id: record id for mediation that contains routing_keys and
-=======
-            mediation_id: The record id for mediation that contains routing_keys and
->>>>>>> 311d3de9
+            mediation_record: The record for mediation that contains routing_keys and
             service endpoint
 
         Returns:
