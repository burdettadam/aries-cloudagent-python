--- conflicted
+++ resolved
@@ -49,7 +49,6 @@
     )
 
 
-<<<<<<< HEAD
 class TargetListSchema(OpenAPISchema):
     """Result schema for connection target list."""
 
@@ -59,7 +58,6 @@
     )
 
 
-=======
 class ConnectionMetadataSchema(OpenAPISchema):
     """Result schema for connection metadata."""
 
@@ -83,7 +81,6 @@
     key = fields.Str(required=False, description="Key to retrieve.")
 
 
->>>>>>> 3887f697
 class ReceiveInvitationRequestSchema(ConnectionInvitationSchema):
     """Request schema for receive invitation request."""
 
@@ -92,12 +89,6 @@
         """Bypass middleware field validation: marshmallow has no data yet."""
 
 
-MEDIATION_ID_SCHEMA = {
-    "validate": UUIDFour(),
-    "example": UUIDFour.EXAMPLE,
-}
-
-
 class CreateInvitationRequestSchema(OpenAPISchema):
     """Request schema for invitation connection target."""
 
@@ -116,9 +107,6 @@
         required=False,
         description="List of routing keys",
     )
-<<<<<<< HEAD
-    mediation_id = MEDIATION_ID_SCHEMA
-=======
     metadata = fields.Dict(
         description="Optional metadata to attach to the connection created with "
         "the invitation",
@@ -129,7 +117,6 @@
         description="Identifier for active mediation record to be used",
         **MEDIATION_ID_SCHEMA
     )
->>>>>>> 3887f697
 
 
 class InvitationResultSchema(OpenAPISchema):
@@ -241,15 +228,11 @@
         description="Auto-accept connection (defaults to configuration)",
         required=False,
     )
-<<<<<<< HEAD
-    mediation_id = MEDIATION_ID_SCHEMA
-=======
     mediation_id = fields.Str(
         required=False,
         description="Identifier for active mediation record to be used",
         **MEDIATION_ID_SCHEMA
     )
->>>>>>> 3887f697
 
 
 class AcceptInvitationQueryStringSchema(OpenAPISchema):
@@ -259,15 +242,11 @@
     my_label = fields.Str(
         description="Label for connection", required=False, example="Broker"
     )
-<<<<<<< HEAD
-    mediation_id = MEDIATION_ID_SCHEMA
-=======
     mediation_id = fields.Str(
         required=False,
         description="Identifier for active mediation record to be used",
         **MEDIATION_ID_SCHEMA
     )
->>>>>>> 3887f697
 
 
 class AcceptRequestQueryStringSchema(OpenAPISchema):
