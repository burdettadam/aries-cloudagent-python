"""Test MediationManager."""
import logging

import pytest

from asynctest import mock as async_mock

from .....connections.models.conn_record import ConnRecord
from .....messaging.request_context import RequestContext
from .....storage.error import StorageNotFoundError
from .....transport.inbound.receipt import MessageReceipt

from ....routing.v1_0.models.route_record import RouteRecord

from .. import manager as test_module
from ..manager import (
    MediationAlreadyExists,
    MediationManager,
    MediationManagerError,
    MediationNotGrantedError,
)
from ..messages.inner.keylist_update_rule import KeylistUpdateRule
from ..messages.inner.keylist_updated import KeylistUpdated
from ..messages.mediate_deny import MediationDeny
from ..messages.mediate_grant import MediationGrant
from ..messages.mediate_request import MediationRequest
from ..models.mediation_record import MediationRecord

TEST_CONN_ID = "conn-id"
TEST_ENDPOINT = "https://example.com"
TEST_VERKEY = "3Dn1SJNPaCXcvvJvSbsFWP2xaCjMom3can8CQNhWrTRx"
TEST_ROUTE_VERKEY = "9WCgWKUaAJj3VWxxtzvvMQN3AoFxoBtBDo9ntwJnVVCC"

pytestmark = pytest.mark.asyncio


@pytest.fixture
async def session():
    """Fixture for session used in tests."""
    # pylint: disable=W0621
    context = RequestContext.test_context()
    context.message_receipt = MessageReceipt(sender_verkey=TEST_VERKEY)
    context.connection_record = ConnRecord(connection_id=TEST_CONN_ID)
    yield await context.session()


@pytest.fixture
async def manager(session):  # pylint: disable=W0621
    """Fixture for manager used in tests."""
    yield MediationManager(session)


@pytest.fixture
def record():
    """Fixture for record used in tets."""
    yield MediationRecord(
        state=MediationRecord.STATE_GRANTED, connection_id=TEST_CONN_ID
    )


class TestMediationManager:  # pylint: disable=R0904,W0621
    """Test MediationManager."""

    async def test_create_manager_no_session(self):
        """test_create_manager_no_session."""
        with pytest.raises(MediationManagerError):
            await MediationManager(None)

    async def test_create_did(self, manager):
        """test_create_did."""
        # pylint: disable=W0212
        await manager._create_routing_did()
        assert await manager._retrieve_routing_did()

    async def test_retrieve_did_when_absent(self, manager):
        """test_retrieve_did_when_absent."""
        # pylint: disable=W0212
        assert await manager._retrieve_routing_did() is None

    async def test_receive_request_no_terms(self, manager):
        """test_receive_request_no_terms."""
        request = MediationRequest()
        record = await manager.receive_request(TEST_CONN_ID, request)
        assert record.connection_id == TEST_CONN_ID

    async def test_receive_request_record_exists(self, session, manager):
        """test_receive_request_no_terms."""
        request = MediationRequest()
        await MediationRecord(connection_id=TEST_CONN_ID).save(session)
        with pytest.raises(MediationAlreadyExists):
            await manager.receive_request(TEST_CONN_ID, request)

    @pytest.mark.skip(
        reason="mediator and recipient terms are only loosely defined in RFC 0211"
    )
    async def test_receive_request_unacceptable_terms(self):
        """test_receive_request_unacceptable_terms."""

    async def test_grant_request(self, session, manager):
        """test_grant_request."""
        # pylint: disable=W0212
        request = MediationRequest()
        record = await manager.receive_request(TEST_CONN_ID, request)
        assert record.connection_id == TEST_CONN_ID
        grant = await manager.grant_request(record)
        assert grant.endpoint == session.settings.get("default_endpoint")
        assert grant.routing_keys == [(await manager._retrieve_routing_did()).verkey]

    async def test_deny_request(self, manager):
        """test_deny_request."""
        request = MediationRequest()
        record = await manager.receive_request(TEST_CONN_ID, request)
        assert record.connection_id == TEST_CONN_ID
        deny = await manager.deny_request(record)
        assert deny.mediator_terms == []
        assert deny.recipient_terms == []

    async def test_update_keylist_delete(self, session, manager, record):
        """test_update_keylist_delete."""
        await RouteRecord(connection_id=TEST_CONN_ID, recipient_key=TEST_VERKEY).save(
            session
        )
        response = await manager.update_keylist(
            record=record,
            updates=[
                KeylistUpdateRule(
                    recipient_key=TEST_VERKEY, action=KeylistUpdateRule.RULE_REMOVE
                )
            ],
        )
        results = response.updated
        assert len(results) == 1
        assert results[0].recipient_key == TEST_VERKEY
        assert results[0].action == KeylistUpdateRule.RULE_REMOVE
        assert results[0].result == KeylistUpdated.RESULT_SUCCESS

    async def test_update_keylist_create(self, manager, record):
        """test_update_keylist_create."""
        response = await manager.update_keylist(
            record=record,
            updates=[
                KeylistUpdateRule(
                    recipient_key=TEST_VERKEY, action=KeylistUpdateRule.RULE_ADD
                )
            ],
        )
        results = response.updated
        assert len(results) == 1
        assert results[0].recipient_key == TEST_VERKEY
        assert results[0].action == KeylistUpdateRule.RULE_ADD
        assert results[0].result == KeylistUpdated.RESULT_SUCCESS

    async def test_update_keylist_create_existing(self, session, manager, record):
        """test_update_keylist_create_existing."""
        await RouteRecord(connection_id=TEST_CONN_ID, recipient_key=TEST_VERKEY).save(
            session
        )
        response = await manager.update_keylist(
            record=record,
            updates=[
                KeylistUpdateRule(
                    recipient_key=TEST_VERKEY, action=KeylistUpdateRule.RULE_ADD
                )
            ],
        )
        results = response.updated
        assert len(results) == 1
        assert results[0].recipient_key == TEST_VERKEY
        assert results[0].action == KeylistUpdateRule.RULE_ADD
        assert results[0].result == KeylistUpdated.RESULT_NO_CHANGE

    async def test_get_keylist(self, session, manager, record):
        """test_get_keylist."""
        await RouteRecord(connection_id=TEST_CONN_ID, recipient_key=TEST_VERKEY).save(
            session
        )
        # Non-server route for verifying filtering
        await RouteRecord(
            role=RouteRecord.ROLE_CLIENT,
            connection_id=TEST_CONN_ID,
            recipient_key=TEST_ROUTE_VERKEY,
        ).save(session)
        results = await manager.get_keylist(record)
        assert len(results) == 1
        assert results[0].connection_id == TEST_CONN_ID
        assert results[0].recipient_key == TEST_VERKEY

    async def test_get_keylist_no_granted_record(self, manager):
<<<<<<< HEAD
        """test_gey_keylist_no_granted_record."""
=======
        """test_get_keylist_no_granted_record."""
>>>>>>> 3887f697
        record = MediationRecord()
        with pytest.raises(MediationNotGrantedError):
            await manager.get_keylist(record)

    async def test_mediation_record_eq(self):
        record_0 = MediationRecord(endpoint="zero")
        record_1 = MediationRecord(endpoint="one")
        assert record_0 != record_1
        assert record_0 != ValueError("not a mediation record")

    async def test_mediation_record_duplicate_means_exists(self, session):
        await MediationRecord(connection_id=TEST_CONN_ID, endpoint="abc").save(session)
        await MediationRecord(connection_id=TEST_CONN_ID, endpoint="def").save(session)
        assert await MediationRecord.exists_for_connection_id(session, TEST_CONN_ID)

    async def test_create_keylist_query_response(self, session, manager, record):
        """test_create_keylist_query_response."""
        await RouteRecord(connection_id=TEST_CONN_ID, recipient_key=TEST_VERKEY).save(
            session
        )
        results = await manager.get_keylist(record)
        response = await manager.create_keylist_query_response(results)
        assert len(response.keys) == 1
        assert response.keys[0].recipient_key
        response = await manager.create_keylist_query_response([])
        assert not response.keys

    async def test_prepare_request(self, manager):
        """test_prepare_request."""
        record, request = await manager.prepare_request(TEST_CONN_ID)
        assert record.connection_id == TEST_CONN_ID
        assert request

    async def test_request_granted(self, manager):
        """test_request_granted."""
        record, _ = await manager.prepare_request(TEST_CONN_ID)
        grant = MediationGrant(endpoint=TEST_ENDPOINT, routing_keys=[TEST_ROUTE_VERKEY])
        await manager.request_granted(record, grant)
        assert record.state == MediationRecord.STATE_GRANTED
        assert record.endpoint == TEST_ENDPOINT
        assert record.routing_keys == [TEST_ROUTE_VERKEY]

    async def test_request_denied(self, manager):
        """test_request_denied."""
        record, _ = await manager.prepare_request(TEST_CONN_ID)
        deny = MediationDeny()
        await manager.request_denied(record, deny)
        assert record.state == MediationRecord.STATE_DENIED

    @pytest.mark.skip(reason="Mediation terms are not well defined in RFC 0211")
    async def test_request_denied_counter_terms(self):
        """test_request_denied_counter_terms."""

    async def test_prepare_keylist_query(self, manager):
        """test_prepare_keylist_query."""
        query = await manager.prepare_keylist_query()
        assert query.paginate.limit == -1
        assert query.paginate.offset == 0

    async def test_prepare_keylist_query_pagination(self, manager):
        """test_prepare_keylist_query_pagination."""
        query = await manager.prepare_keylist_query(
            paginate_limit=10, paginate_offset=20
        )
        assert query.paginate.limit == 10
        assert query.paginate.offset == 20

    @pytest.mark.skip(reason="Filtering is not well defined in RFC 0211")
    async def test_prepare_keylist_query_filter(self):
        """test_prepare_keylist_query_filter."""

    async def test_add_key_no_message(self, manager):
        """test_add_key_no_message."""
        update = await manager.add_key(TEST_VERKEY)
        assert update.updates
        assert update.updates[0].action == KeylistUpdateRule.RULE_ADD

    async def test_add_key_accumulate_in_message(self, manager):
        """test_add_key_accumulate_in_message."""
        update = await manager.add_key(TEST_VERKEY)
        await manager.add_key(recipient_key=TEST_ROUTE_VERKEY, message=update)
        assert update.updates
        assert len(update.updates) == 2
        assert update.updates[0].action == KeylistUpdateRule.RULE_ADD
        assert update.updates[1].action == KeylistUpdateRule.RULE_ADD
        assert update.updates[0].recipient_key == TEST_VERKEY
        assert update.updates[1].recipient_key == TEST_ROUTE_VERKEY

    async def test_remove_key_no_message(self, manager):
        """test_remove_key_no_message."""
        update = await manager.remove_key(TEST_VERKEY)
        assert update.updates
        assert update.updates[0].action == KeylistUpdateRule.RULE_REMOVE

    async def test_remove_key_accumulate_in_message(self, manager):
        """test_remove_key_accumulate_in_message."""
        update = await manager.remove_key(TEST_VERKEY)
        await manager.remove_key(recipient_key=TEST_ROUTE_VERKEY, message=update)
        assert update.updates
        assert len(update.updates) == 2
        assert update.updates[0].action == KeylistUpdateRule.RULE_REMOVE
        assert update.updates[1].action == KeylistUpdateRule.RULE_REMOVE
        assert update.updates[0].recipient_key == TEST_VERKEY
        assert update.updates[1].recipient_key == TEST_ROUTE_VERKEY

    async def test_add_remove_key_mix(self, manager):
        """test_add_remove_key_mix."""
        update = await manager.add_key(TEST_VERKEY)
        await manager.remove_key(recipient_key=TEST_ROUTE_VERKEY, message=update)
        assert update.updates
        assert len(update.updates) == 2
        assert update.updates[0].action == KeylistUpdateRule.RULE_ADD
        assert update.updates[1].action == KeylistUpdateRule.RULE_REMOVE
        assert update.updates[0].recipient_key == TEST_VERKEY
        assert update.updates[1].recipient_key == TEST_ROUTE_VERKEY

    async def test_store_update_results(self, session, manager):
        """test_store_update_results."""
        await RouteRecord(
            role=RouteRecord.ROLE_CLIENT,
            connection_id=TEST_CONN_ID,
            recipient_key=TEST_VERKEY,
        ).save(session)
        results = [
            KeylistUpdated(
                recipient_key=TEST_ROUTE_VERKEY,
                action=KeylistUpdateRule.RULE_ADD,
                result=KeylistUpdated.RESULT_SUCCESS,
            ),
            KeylistUpdated(
                recipient_key=TEST_VERKEY,
                action=KeylistUpdateRule.RULE_REMOVE,
                result=KeylistUpdated.RESULT_SUCCESS,
            ),
        ]
        await manager.store_update_results(TEST_CONN_ID, results)
        routes = await RouteRecord.query(session)

        assert len(routes) == 1
        assert routes[0].recipient_key == TEST_ROUTE_VERKEY

        results = [
            KeylistUpdated(
                recipient_key=TEST_VERKEY,
                action=KeylistUpdateRule.RULE_REMOVE,
                result=KeylistUpdated.RESULT_SUCCESS,
            ),
        ]

        with async_mock.patch.object(
            RouteRecord, "query", async_mock.CoroutineMock()
        ) as mock_route_rec_query, async_mock.patch.object(
            test_module.LOGGER, "error", async_mock.MagicMock()
        ) as mock_logger_error:
            mock_route_rec_query.side_effect = StorageNotFoundError("no record")

            await manager.store_update_results(TEST_CONN_ID, results)
            mock_logger_error.assert_called_once()

        with async_mock.patch.object(
            RouteRecord, "query", async_mock.CoroutineMock()
        ) as mock_route_rec_query, async_mock.patch.object(
            test_module.LOGGER, "error", async_mock.MagicMock()
        ) as mock_logger_error:
            mock_route_rec_query.return_value = [
                async_mock.MagicMock(delete_record=async_mock.CoroutineMock())
            ] * 2

            await manager.store_update_results(TEST_CONN_ID, results)
            mock_logger_error.assert_called_once()

    async def test_store_update_results_errors(self, caplog, manager):
        """test_store_update_results with errors."""
        caplog.set_level(logging.WARNING)
        results = [
            KeylistUpdated(
                recipient_key=TEST_VERKEY,
                action=KeylistUpdateRule.RULE_ADD,
                result=KeylistUpdated.RESULT_NO_CHANGE,
            ),
            KeylistUpdated(
                recipient_key=TEST_VERKEY,
                action=KeylistUpdateRule.RULE_REMOVE,
                result=KeylistUpdated.RESULT_SERVER_ERROR,
            ),
            KeylistUpdated(
                recipient_key=TEST_VERKEY,
                action=KeylistUpdateRule.RULE_REMOVE,
                result=KeylistUpdated.RESULT_CLIENT_ERROR,
            ),
        ]
        await manager.store_update_results(TEST_CONN_ID, results)
        assert "no_change" in caplog.text
        assert "client_error" in caplog.text
        assert "server_error" in caplog.text
        print(caplog.text)

    async def test_get_my_keylist(self, session, manager):
        """test_get_my_keylist."""
        await RouteRecord(
            role=RouteRecord.ROLE_CLIENT,
            connection_id=TEST_CONN_ID,
            recipient_key=TEST_VERKEY,
        ).save(session)
        # Non-client record to verify filtering
        await RouteRecord(
            role=RouteRecord.ROLE_SERVER,
            connection_id=TEST_CONN_ID,
            recipient_key=TEST_ROUTE_VERKEY,
        ).save(session)
        keylist = await manager.get_my_keylist(TEST_CONN_ID)
        assert keylist
        assert len(keylist) == 1
        assert keylist[0].connection_id == TEST_CONN_ID
        assert keylist[0].recipient_key == TEST_VERKEY
        assert keylist[0].role == RouteRecord.ROLE_CLIENT<|MERGE_RESOLUTION|>--- conflicted
+++ resolved
@@ -186,11 +186,7 @@
         assert results[0].recipient_key == TEST_VERKEY
 
     async def test_get_keylist_no_granted_record(self, manager):
-<<<<<<< HEAD
-        """test_gey_keylist_no_granted_record."""
-=======
         """test_get_keylist_no_granted_record."""
->>>>>>> 3887f697
         record = MediationRecord()
         with pytest.raises(MediationNotGrantedError):
             await manager.get_keylist(record)
