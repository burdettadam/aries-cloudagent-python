"""Introduction service admin routes."""

import logging

from aiohttp import web
from aiohttp_apispec import docs, match_info_schema, querystring_schema

from marshmallow import fields

from ....admin.request_context import AdminRequestContext
from ....messaging.models.openapi import OpenAPISchema
from ....messaging.valid import UUIDFour
from ....storage.error import StorageError

from .base_service import BaseIntroductionService, IntroductionError

LOGGER = logging.getLogger(__name__)


class IntroStartQueryStringSchema(OpenAPISchema):
    """Query string parameters for request to start introduction."""

    target_connection_id = fields.Str(
        description="Target connection identifier",
        required=True,
        example=UUIDFour.EXAMPLE,
    )
    message = fields.Str(
        description="Message", required=False, example="Allow me to introduce ..."
    )


class ConnIdMatchInfoSchema(OpenAPISchema):
    """Path parameters and validators for request taking connection id."""

    conn_id = fields.Str(
        description="Connection identifier", required=True, example=UUIDFour.EXAMPLE
    )


@docs(
    tags=["introduction"],
    summary="Start an introduction between two connections",
)
@match_info_schema(ConnIdMatchInfoSchema())
@querystring_schema(IntroStartQueryStringSchema())
async def introduction_start(request: web.BaseRequest):
    """
    Request handler for starting an introduction.

    Args:
        request: aiohttp request object

    """
    LOGGER.info("Introduction requested")
<<<<<<< HEAD
    context = request["context"]
    outbound_handler = request["outbound_message_router"]
=======
    context: AdminRequestContext = request["context"]
    outbound_handler = request.app["outbound_message_router"]
>>>>>>> 39066289
    init_connection_id = request.match_info["conn_id"]
    target_connection_id = request.query.get("target_connection_id")
    message = request.query.get("message")

    service: BaseIntroductionService = context.inject(
        BaseIntroductionService, required=False
    )
    if not service:
        raise web.HTTPForbidden(reason="Introduction service not available")

    try:
        await service.start_introduction(
            init_connection_id, target_connection_id, message, outbound_handler
        )
    except (IntroductionError, StorageError) as err:
        raise web.HTTPBadRequest(reason=err.roll_up) from err

    return web.json_response({})


async def register(app: web.Application):
    """Register routes."""

    app.add_routes(
        [web.post("/connections/{conn_id}/start-introduction", introduction_start)]
    )


def post_process_routes(app: web.Application):
    """Amend swagger API."""

    # Add top-level tags description
    if "tags" not in app._state["swagger_dict"]:
        app._state["swagger_dict"]["tags"] = []
    app._state["swagger_dict"]["tags"].append(
        {"name": "introduction", "description": "Introduction of known parties"}
    )<|MERGE_RESOLUTION|>--- conflicted
+++ resolved
@@ -53,13 +53,8 @@
 
     """
     LOGGER.info("Introduction requested")
-<<<<<<< HEAD
-    context = request["context"]
+    context: AdminRequestContext = request["context"]
     outbound_handler = request["outbound_message_router"]
-=======
-    context: AdminRequestContext = request["context"]
-    outbound_handler = request.app["outbound_message_router"]
->>>>>>> 39066289
     init_connection_id = request.match_info["conn_id"]
     target_connection_id = request.query.get("target_connection_id")
     message = request.query.get("message")
